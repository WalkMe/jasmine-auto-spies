--- conflicted
+++ resolved
@@ -9,12 +9,8 @@
     "sourceMap": true,
     "outDir": "lib",
     "lib": ["es2015", "es2016"],
-<<<<<<< HEAD
-    "pretty": true
-=======
     "pretty": true,
     "strict": true
->>>>>>> 4dffb9c5
   },
   "include": ["src"]
 }