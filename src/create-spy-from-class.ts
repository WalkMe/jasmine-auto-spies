<<<<<<< HEAD
import { Spy } from "./spy-types";
=======
import { Spy } from './spy-types';
>>>>>>> 4dffb9c5

import { Observable, ReplaySubject } from 'rxjs';

declare var window: any;

const Reflect = window['Reflect'];

export function createSpyFromClass<T>(
  ObjectClass: { new (...args: any[]): T, [key: string]: any; },
  providedPromiseMethodNames?: string[],
  providedObservableMethodNames?: string[]): Spy<T> {

  const proto = ObjectClass.prototype;
  const methodNames = getAllMethodNames(proto);

  const autoSpy: any = {};

  methodNames.forEach((methodName) => {
    const returnTypeClass = Reflect.getMetadata('design:returntype', proto, methodName);

    if ((providedPromiseMethodNames &&
      providedPromiseMethodNames.indexOf(methodName) !== -1) ||
      returnTypeClass === Promise) {

      autoSpy[methodName] = createPromiseSpyFunction(methodName);

    } else if ((providedObservableMethodNames &&
      providedObservableMethodNames.indexOf(methodName) !== -1) ||
      returnTypeClass === Observable) {

      autoSpy[methodName] = createObservableSpyFunction(methodName);
    } else {
      autoSpy[methodName] = jasmine.createSpy(methodName);
    }
  });
  return autoSpy as Spy<T>;
}

<<<<<<< HEAD

=======
>>>>>>> 4dffb9c5
function createObservableSpyFunction(name: string) {
  const spyFunction: any = jasmine.createSpy(name);
  const subject: ReplaySubject<any> = new ReplaySubject(1);

  spyFunction.and.returnValue(subject);
  spyFunction.and.nextWith = function nextWith(value: any) {
    subject.next(value);
  };

  spyFunction.and.nextWithError = function nextWithError(value: any) {
    subject.error(value);
  };

  return spyFunction;

}

function createPromiseSpyFunction(name: string) {
  const spyFunction: any = jasmine.createSpy(name);

  spyFunction.and.returnValue(new Promise<any>((resolveWith, rejectWith) => {
    spyFunction.and.resolveWith = resolveWith;
    spyFunction.and.rejectWith = rejectWith;
  }));

  return spyFunction;
}

function getAllMethodNames(obj: any) {
  let methods: string[] = [];

  do {
    methods = methods.concat(Object.keys((obj)));
    obj = Object.getPrototypeOf(obj);
  } while (obj);

  const constructorIndex = methods.indexOf('constructor');
  if (constructorIndex >= 0) {
    methods.splice(constructorIndex, 1);
  }

  // .filter(methodName => typeof proto[methodName] == 'function')
  return methods;

}<|MERGE_RESOLUTION|>--- conflicted
+++ resolved
@@ -1,8 +1,4 @@
-<<<<<<< HEAD
-import { Spy } from "./spy-types";
-=======
 import { Spy } from './spy-types';
->>>>>>> 4dffb9c5
 
 import { Observable, ReplaySubject } from 'rxjs';
 
@@ -41,10 +37,6 @@
   return autoSpy as Spy<T>;
 }
 
-<<<<<<< HEAD
-
-=======
->>>>>>> 4dffb9c5
 function createObservableSpyFunction(name: string) {
   const spyFunction: any = jasmine.createSpy(name);
   const subject: ReplaySubject<any> = new ReplaySubject(1);
