--- conflicted
+++ resolved
@@ -1,5 +1,5 @@
 /// <reference types="jasmine" />
-import { Observable } from "rxjs";
+import { Observable } from 'rxjs';
 
 export type Spy<T> = { [k in keyof T]: AddSpyTypes<T[k]> };
 
@@ -28,14 +28,6 @@
 export type AddSpyOnFunction<T extends (...args: any[]) => any> = T &
   jasmine.Spy;
 
-<<<<<<< HEAD
-export type AddSpyOnPromise<T extends Promise<any>> = {
-  and: PromiseSpy<Unpacked<T>>;
-};
-export type AddSpyOnObservable<T extends Observable<any>> = {
-  and: ObservableSpy<Unpacked<T>>;
-};
-=======
 export interface AddSpyOnPromise<T extends Promise<any>> {
   and: PromiseSpy<Unpacked<T>>;
 }
@@ -43,11 +35,10 @@
 export interface AddSpyOnObservable<T extends Observable<any>> {
   and: ObservableSpy<Unpacked<T>>;
 }
->>>>>>> 4dffb9c5
 
 // Wrap the return type of the given function type with the appropriate spy methods
 export type AddSpyByReturnTypes<TF extends (...args: any[]) => any> = TF &
-  (TF extends (...args: any[]) => infer TR // returnes a function
+  (TF extends (...args: any[]) => infer TR // returns a function
     ? TR extends (...args: any[]) => infer R2
       ? AddSpyOnFunction<TR> // returnes a Promise
       : TR extends Promise<any>
@@ -63,18 +54,8 @@
 //   ? TF & { and: AddSpyOnReturnTypes<TF> }
 //   : never;
 
-<<<<<<< HEAD
-//github.com/Microsoft/TypeScript/issues/21705#issue-294964744
-export type Unpacked<T> = T extends (infer U)[]
-  ? U
-  : T extends (...args: any[]) => infer U
-    ? U
-    : T extends Promise<infer U> ? U : T extends Observable<infer U> ? U : T;
-=======
 // https://github.com/Microsoft/TypeScript/issues/21705#issue-294964744
 export type Unpacked<T> = T extends Array<(infer U1)>
-  ? U1
-  : T extends (...args: any[]) => infer U2
+  ? U1: T extends (...args: any[]) => infer U2
     ? U2
-    : T extends Promise<infer U3> ? U3 : T extends Observable<infer U4> ? U4 : T;
->>>>>>> 4dffb9c5
+    : T extends Promise<infer U3> ? U3 : T extends Observable<infer U4> ? U4 : T;